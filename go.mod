--- conflicted
+++ resolved
@@ -7,19 +7,9 @@
 go 1.16
 
 require (
-<<<<<<< HEAD
-	github.com/ProtonMail/gopenpgp/v2 v2.5.2
-	github.com/emersion/go-msgauth v0.6.6
-	github.com/wneessen/go-mail v0.3.9-0.20230213104157-d0522895750f
-	golang.org/x/text v0.7.0
-)
-
-require golang.org/x/crypto v0.1.0 // indirect
-=======
 	github.com/ProtonMail/gopenpgp/v2 v2.7.5
 	github.com/emersion/go-msgauth v0.6.8
 	github.com/wneessen/go-mail v0.4.1
 	golang.org/x/crypto v0.19.0 // indirect
 	golang.org/x/text v0.14.0
-)
->>>>>>> 7f3c87f7
+)